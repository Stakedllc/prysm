package rpc

<<<<<<< HEAD
//
//import (
//	"context"
//	"flag"
//	"strconv"
//	"testing"
//
//	"github.com/gogo/protobuf/proto"
//	ethpb "github.com/prysmaticlabs/ethereumapis/eth/v1alpha1"
//	slashpb "github.com/prysmaticlabs/prysm/proto/slashing"
//	"github.com/prysmaticlabs/prysm/shared/params"
//	testDB "github.com/prysmaticlabs/prysm/slasher/db/testing"
//	"github.com/prysmaticlabs/prysm/slasher/db/types"
//	"github.com/prysmaticlabs/prysm/slasher/flags"
//	"github.com/urfave/cli"
//)
//
//func TestServer_IsSlashableBlock(t *testing.T) {
//	app := cli.NewApp()
//	set := flag.NewFlagSet("test", 0)
//	c := cli.NewContext(app, set, nil)
//	db := testDB.SetupSlasherDB(t, c)
//	defer testDB.TeardownSlasherDB(t, db)
//	ctx := context.Background()
//	slasherServer := &Server{
//		SlasherDB: db,
//	}
//	psr := &slashpb.ProposerSlashingRequest{
//		BlockHeader: &ethpb.SignedBeaconBlockHeader{
//			Header: &ethpb.BeaconBlockHeader{
//				Slot:      1,
//				StateRoot: []byte("A"),
//			},
//		},
//		ValidatorIndex: 1,
//	}
//	psr2 := &slashpb.ProposerSlashingRequest{
//		BlockHeader: &ethpb.SignedBeaconBlockHeader{
//			Header: &ethpb.BeaconBlockHeader{
//				Slot:      1,
//				StateRoot: []byte("B"),
//			},
//		},
//		ValidatorIndex: 1,
//	}
//
//	if _, err := slasherServer.IsSlashableBlock(ctx, psr); err != nil {
//		t.Errorf("Could not call RPC method: %v", err)
//	}
//	sr, err := slasherServer.IsSlashableBlock(ctx, psr2)
//	if err != nil {
//		t.Errorf("Could not call RPC method: %v", err)
//	}
//	want := &ethpb.ProposerSlashing{
//		ProposerIndex: psr.ValidatorIndex,
//		Header_1:      psr2.BlockHeader,
//		Header_2:      psr.BlockHeader,
//	}
//
//	if len(sr.ProposerSlashing) != 1 {
//		t.Errorf("Should return 1 slashing proof: %v", sr)
//	}
//	if !proto.Equal(sr.ProposerSlashing[0], want) {
//		t.Errorf("wanted slashing proof: %v got: %v", want, sr.ProposerSlashing[0])
//
//	}
//
//}
//
//func TestServer_IsNotSlashableBlock(t *testing.T) {
//	app := cli.NewApp()
//	set := flag.NewFlagSet("test", 0)
//	c := cli.NewContext(app, set, nil)
//	db := testDB.SetupSlasherDB(t, c)
//	defer testDB.TeardownSlasherDB(t, db)
//
//	slasherServer := &Server{
//		SlasherDB: db,
//	}
//	psr := &slashpb.ProposerSlashingRequest{
//		BlockHeader: &ethpb.SignedBeaconBlockHeader{
//			Header: &ethpb.BeaconBlockHeader{
//				Slot:      1,
//				StateRoot: []byte("A"),
//			},
//		},
//		ValidatorIndex: 1,
//	}
//	psr2 := &slashpb.ProposerSlashingRequest{
//		BlockHeader: &ethpb.SignedBeaconBlockHeader{
//			Header: &ethpb.BeaconBlockHeader{
//				Slot:      65,
//				StateRoot: []byte("B"),
//			},
//		},
//		ValidatorIndex: 1,
//	}
//	ctx := context.Background()
//
//	if _, err := slasherServer.IsSlashableBlock(ctx, psr); err != nil {
//		t.Errorf("Could not call RPC method: %v", err)
//	}
//	sr, err := slasherServer.IsSlashableBlock(ctx, psr2)
//	if err != nil {
//		t.Errorf("Could not call RPC method: %v", err)
//	}
//
//	if len(sr.ProposerSlashing) != 0 {
//		t.Errorf("Should return 0 slashing proof: %v", sr)
//	}
//
//}
//
//func TestServer_DoubleBlock(t *testing.T) {
//	app := cli.NewApp()
//	set := flag.NewFlagSet("test", 0)
//	c := cli.NewContext(app, set, nil)
//	db := testDB.SetupSlasherDB(t, c)
//	defer testDB.TeardownSlasherDB(t, db)
//	ctx := context.Background()
//	slasherServer := &Server{
//		ctx:       ctx,
//		SlasherDB: db,
//	}
//	psr := &slashpb.ProposerSlashingRequest{
//		BlockHeader: &ethpb.SignedBeaconBlockHeader{
//			Header: &ethpb.BeaconBlockHeader{
//				Slot:      1,
//				StateRoot: []byte("A"),
//			},
//		},
//		ValidatorIndex: 1,
//	}
//
//	if _, err := slasherServer.IsSlashableBlock(ctx, psr); err != nil {
//		t.Errorf("Could not call RPC method: %v", err)
//	}
//	sr, err := slasherServer.IsSlashableBlock(ctx, psr)
//	if err != nil {
//		t.Errorf("Could not call RPC method: %v", err)
//	}
//
//	if len(sr.ProposerSlashing) != 0 {
//		t.Errorf("Should return 0 slashing proof: %v", sr)
//	}
//
//}
//
//func TestServer_SameSlotSlashable(t *testing.T) {
//	app := cli.NewApp()
//	set := flag.NewFlagSet("test", 0)
//	c := cli.NewContext(app, set, nil)
//	db := testDB.SetupSlasherDB(t, c)
//	defer testDB.TeardownSlasherDB(t, db)
//	ctx := context.Background()
//
//	slasherServer := &Server{
//		ctx:       ctx,
//		SlasherDB: db,
//	}
//	psr := &slashpb.ProposerSlashingRequest{
//		BlockHeader: &ethpb.SignedBeaconBlockHeader{
//			Header: &ethpb.BeaconBlockHeader{
//				Slot:      1,
//				StateRoot: []byte("A"),
//			},
//		},
//		ValidatorIndex: 1,
//	}
//	psr2 := &slashpb.ProposerSlashingRequest{
//		BlockHeader: &ethpb.SignedBeaconBlockHeader{
//			Header: &ethpb.BeaconBlockHeader{
//				Slot:      1,
//				StateRoot: []byte("B"),
//			},
//		},
//		ValidatorIndex: 1,
//	}
//	want := &ethpb.ProposerSlashing{
//		ProposerIndex: psr.ValidatorIndex,
//		Header_1:      psr2.BlockHeader,
//		Header_2:      psr.BlockHeader,
//	}
//
//	if _, err := slasherServer.IsSlashableBlock(ctx, psr); err != nil {
//		t.Errorf("Could not call RPC method: %v", err)
//	}
//	sr, err := slasherServer.IsSlashableBlock(ctx, psr2)
//	if err != nil {
//		t.Errorf("Could not call RPC method: %v", err)
//	}
//
//	if len(sr.ProposerSlashing) != 1 {
//		t.Errorf("Should return 1 slashing proof: %v", sr)
//	}
//	if !proto.Equal(sr.ProposerSlashing[0], want) {
//		t.Errorf("wanted slashing proof: %v got: %v", want, sr.ProposerSlashing[0])
//
//	}
//	if err := slasherServer.SlasherDB.SaveProposerSlashing(ctx, types.Active, sr.ProposerSlashing[0]); err != nil {
//		t.Errorf("Could not call db method: %v", err)
//	}
//	if sr, err = slasherServer.ProposerSlashings(ctx, &slashpb.SlashingStatusRequest{Status: slashpb.SlashingStatusRequest_Active}); err != nil {
//		t.Errorf("Could not call RPC method: %v", err)
//	}
//	ar, err := slasherServer.AttesterSlashings(ctx, &slashpb.SlashingStatusRequest{Status: slashpb.SlashingStatusRequest_Active})
//	if err != nil {
//		t.Errorf("Could not call RPC method: %v", err)
//	}
//	if len(ar.AttesterSlashing) > 0 {
//		t.Errorf("Attester slashings with status 'active' should not be present in testDB.")
//	}
//	emptySlashingResponse, err := slasherServer.ProposerSlashings(ctx, &slashpb.SlashingStatusRequest{Status: slashpb.SlashingStatusRequest_Included})
//	if err != nil {
//		t.Errorf("Could not call RPC method: %v", err)
//	}
//	if len(emptySlashingResponse.ProposerSlashing) > 0 {
//		t.Error("Proposer slashings with status 'included' should not be present in db")
//	}
//	if !proto.Equal(sr.ProposerSlashing[0], want) {
//		t.Errorf("Wanted slashing proof: %v got: %v", want, sr.ProposerSlashing[0])
//	}
//}
//
//func TestServer_SlashDoubleAttestation(t *testing.T) {
//	app := cli.NewApp()
//	set := flag.NewFlagSet("test", 0)
//	c := cli.NewContext(app, set, nil)
//	db := testDB.SetupSlasherDB(t, c)
//	defer testDB.TeardownSlasherDB(t, db)
//	ctx := context.Background()
//
//	slasherServer := &Server{
//		ctx:       ctx,
//		SlasherDB: db,
//	}
//	ia1 := &ethpb.IndexedAttestation{
//		AttestingIndices: []uint64{0},
//		Signature:        []byte("sig2"),
//		Data: &ethpb.AttestationData{
//			Slot:            3*params.BeaconConfig().SlotsPerEpoch + 1,
//			CommitteeIndex:  0,
//			BeaconBlockRoot: []byte("block1"),
//			Source:          &ethpb.Checkpoint{Epoch: 2},
//			Target:          &ethpb.Checkpoint{Epoch: 3},
//		},
//	}
//	ia2 := &ethpb.IndexedAttestation{
//		AttestingIndices: []uint64{0},
//		Signature:        []byte("sig1"),
//		Data: &ethpb.AttestationData{
//			Slot:            3*params.BeaconConfig().SlotsPerEpoch + 1,
//			CommitteeIndex:  0,
//			BeaconBlockRoot: []byte("block2"),
//			Source:          &ethpb.Checkpoint{Epoch: 2},
//			Target:          &ethpb.Checkpoint{Epoch: 3},
//		},
//	}
//	want := &ethpb.AttesterSlashing{
//		Attestation_1: ia2,
//		Attestation_2: ia1,
//	}
//
//	if _, err := slasherServer.IsSlashableAttestation(ctx, ia1); err != nil {
//		t.Errorf("Could not call RPC method: %v", err)
//	}
//	sr, err := slasherServer.IsSlashableAttestation(ctx, ia2)
//	if err != nil {
//		t.Errorf("Could not call RPC method: %v", err)
//	}
//
//	if len(sr.AttesterSlashing) != 1 {
//		t.Errorf("Should return 1 slashing proof: %v", sr)
//	}
//	if !proto.Equal(sr.AttesterSlashing[0], want) {
//		t.Errorf("Wanted slashing proof: %v got: %v", want, sr.AttesterSlashing[0])
//
//	}
//}
//
//func TestServer_SlashTripleAttestation(t *testing.T) {
//	app := cli.NewApp()
//	set := flag.NewFlagSet("test", 0)
//	c := cli.NewContext(app, set, nil)
//	db := testDB.SetupSlasherDB(t, c)
//	defer testDB.TeardownSlasherDB(t, db)
//	ctx := context.Background()
//	slasherServer := &Server{
//		ctx:       ctx,
//		SlasherDB: db,
//	}
//	ia1 := &ethpb.IndexedAttestation{
//		AttestingIndices: []uint64{0},
//		Signature:        []byte("sig1"),
//		Data: &ethpb.AttestationData{
//			Slot:            3*params.BeaconConfig().SlotsPerEpoch + 1,
//			CommitteeIndex:  0,
//			BeaconBlockRoot: []byte("block1"),
//			Source:          &ethpb.Checkpoint{Epoch: 2},
//			Target:          &ethpb.Checkpoint{Epoch: 3},
//		},
//	}
//	ia2 := &ethpb.IndexedAttestation{
//		AttestingIndices: []uint64{0},
//		Signature:        []byte("sig2"),
//		Data: &ethpb.AttestationData{
//			Slot:            3*params.BeaconConfig().SlotsPerEpoch + 1,
//			CommitteeIndex:  0,
//			BeaconBlockRoot: []byte("block2"),
//			Source:          &ethpb.Checkpoint{Epoch: 2},
//			Target:          &ethpb.Checkpoint{Epoch: 3},
//		},
//	}
//	ia3 := &ethpb.IndexedAttestation{
//		AttestingIndices: []uint64{0},
//		Signature:        []byte("sig3"),
//		Data: &ethpb.AttestationData{
//			Slot:            3*params.BeaconConfig().SlotsPerEpoch + 1,
//			CommitteeIndex:  0,
//			BeaconBlockRoot: []byte("block3"),
//			Source:          &ethpb.Checkpoint{Epoch: 2},
//			Target:          &ethpb.Checkpoint{Epoch: 3},
//		},
//	}
//	want1 := &ethpb.AttesterSlashing{
//		Attestation_1: ia3,
//		Attestation_2: ia1,
//	}
//	want2 := &ethpb.AttesterSlashing{
//		Attestation_1: ia3,
//		Attestation_2: ia2,
//	}
//
//	if _, err := slasherServer.IsSlashableAttestation(ctx, ia1); err != nil {
//		t.Errorf("Could not call RPC method: %v", err)
//	}
//	_, err := slasherServer.IsSlashableAttestation(ctx, ia2)
//	if err != nil {
//		t.Errorf("Could not call RPC method: %v", err)
//	}
//	sr, err := slasherServer.IsSlashableAttestation(ctx, ia3)
//	if err != nil {
//		t.Errorf("Could not call RPC method: %v", err)
//	}
//	if len(sr.AttesterSlashing) != 2 {
//		t.Errorf("Should return 1 slashing proof: %v", sr)
//	}
//	if !proto.Equal(sr.AttesterSlashing[0], want1) {
//		t.Errorf("Wanted slashing proof: %v got: %v", want1, sr.AttesterSlashing[0])
//
//	}
//	if !proto.Equal(sr.AttesterSlashing[1], want2) {
//		t.Errorf("Wanted slashing proof: %v got: %v", want2, sr.AttesterSlashing[0])
//
//	}
//}
//
//func TestServer_DontSlashSameAttestation(t *testing.T) {
//	app := cli.NewApp()
//	set := flag.NewFlagSet("test", 0)
//	c := cli.NewContext(app, set, nil)
//	db := testDB.SetupSlasherDB(t, c)
//	defer testDB.TeardownSlasherDB(t, db)
//	ctx := context.Background()
//	slasherServer := &Server{
//		ctx:       ctx,
//		SlasherDB: db,
//	}
//	ia1 := &ethpb.IndexedAttestation{
//		AttestingIndices: []uint64{0},
//		Signature:        []byte("sig1"),
//		Data: &ethpb.AttestationData{
//			Slot:            3*params.BeaconConfig().SlotsPerEpoch + 1,
//			CommitteeIndex:  0,
//			BeaconBlockRoot: []byte("block1"),
//			Source:          &ethpb.Checkpoint{Epoch: 2},
//			Target:          &ethpb.Checkpoint{Epoch: 3},
//		},
//	}
//
//	if _, err := slasherServer.IsSlashableAttestation(ctx, ia1); err != nil {
//		t.Errorf("Could not call RPC method: %v", err)
//	}
//	sr, err := slasherServer.IsSlashableAttestation(ctx, ia1)
//	if err != nil {
//		t.Errorf("Could not call RPC method: %v", err)
//	}
//
//	if len(sr.AttesterSlashing) != 0 {
//		t.Errorf("Should not return slashing proof for same attestation: %v", sr)
//	}
//}
//
//func TestServer_DontSlashDifferentTargetAttestation(t *testing.T) {
//	app := cli.NewApp()
//	set := flag.NewFlagSet("test", 0)
//	c := cli.NewContext(app, set, nil)
//	db := testDB.SetupSlasherDB(t, c)
//	defer testDB.TeardownSlasherDB(t, db)
//	ctx := context.Background()
//	slasherServer := &Server{
//		ctx:       ctx,
//		SlasherDB: db,
//	}
//	ia1 := &ethpb.IndexedAttestation{
//		AttestingIndices: []uint64{0},
//		Signature:        []byte("sig2"),
//		Data: &ethpb.AttestationData{
//			Slot:            3*params.BeaconConfig().SlotsPerEpoch + 1,
//			CommitteeIndex:  0,
//			BeaconBlockRoot: []byte("block1"),
//			Source:          &ethpb.Checkpoint{Epoch: 2},
//			Target:          &ethpb.Checkpoint{Epoch: 3},
//		},
//	}
//	ia2 := &ethpb.IndexedAttestation{
//		AttestingIndices: []uint64{0},
//		Signature:        []byte("sig1"),
//		Data: &ethpb.AttestationData{
//			Slot:            4*params.BeaconConfig().SlotsPerEpoch + 1,
//			CommitteeIndex:  0,
//			BeaconBlockRoot: []byte("block2"),
//			Source:          &ethpb.Checkpoint{Epoch: 3},
//			Target:          &ethpb.Checkpoint{Epoch: 4},
//		},
//	}
//
//	if _, err := slasherServer.IsSlashableAttestation(ctx, ia1); err != nil {
//		t.Errorf("Could not call RPC method: %v", err)
//	}
//	sr, err := slasherServer.IsSlashableAttestation(ctx, ia2)
//	if err != nil {
//		t.Errorf("Could not call RPC method: %v", err)
//	}
//
//	if len(sr.AttesterSlashing) != 0 {
//		t.Errorf("Should not return slashing proof for different epoch attestation: %v", sr)
//	}
//}
//
//func TestServer_DontSlashSameAttestationData(t *testing.T) {
//	app := cli.NewApp()
//	set := flag.NewFlagSet("test", 0)
//	c := cli.NewContext(app, set, nil)
//	db := testDB.SetupSlasherDB(t, c)
//	defer testDB.TeardownSlasherDB(t, db)
//	ctx := context.Background()
//	slasherServer := &Server{
//		ctx:       ctx,
//		SlasherDB: db,
//	}
//	ad := &ethpb.AttestationData{
//		Slot:            3*params.BeaconConfig().SlotsPerEpoch + 1,
//		CommitteeIndex:  0,
//		BeaconBlockRoot: []byte("block1"),
//		Source:          &ethpb.Checkpoint{Epoch: 2},
//		Target:          &ethpb.Checkpoint{Epoch: 3},
//	}
//	ia1 := &ethpb.IndexedAttestation{
//		AttestingIndices: []uint64{0},
//		Signature:        []byte("sig2"),
//		Data:             ad,
//	}
//	ia2 := &ethpb.IndexedAttestation{
//		AttestingIndices: []uint64{0},
//		Signature:        []byte("sig1"),
//		Data:             ad,
//	}
//
//	if _, err := slasherServer.IsSlashableAttestation(ctx, ia1); err != nil {
//		t.Errorf("Could not call RPC method: %v", err)
//	}
//	sr, err := slasherServer.IsSlashableAttestation(ctx, ia2)
//	if err != nil {
//		t.Errorf("Could not call RPC method: %v", err)
//	}
//
//	if len(sr.AttesterSlashing) != 0 {
//		t.Errorf("Should not return slashing proof for same data: %v", sr)
//	}
//}
//
//func TestServer_SlashSurroundedAttestation(t *testing.T) {
//	app := cli.NewApp()
//	set := flag.NewFlagSet("test", 0)
//	c := cli.NewContext(app, set, nil)
//	db := testDB.SetupSlasherDB(t, c)
//	defer testDB.TeardownSlasherDB(t, db)
//	ctx := context.Background()
//	slasherServer := &Server{
//		ctx:       ctx,
//		SlasherDB: db,
//	}
//	ia1 := &ethpb.IndexedAttestation{
//		AttestingIndices: []uint64{0},
//		Signature:        []byte("sig2"),
//		Data: &ethpb.AttestationData{
//			Slot:            4*params.BeaconConfig().SlotsPerEpoch + 1,
//			CommitteeIndex:  0,
//			BeaconBlockRoot: []byte("block1"),
//			Source:          &ethpb.Checkpoint{Epoch: 1},
//			Target:          &ethpb.Checkpoint{Epoch: 4},
//		},
//	}
//	ia2 := &ethpb.IndexedAttestation{
//		AttestingIndices: []uint64{0},
//		Signature:        []byte("sig1"),
//		Data: &ethpb.AttestationData{
//			Slot:            4*params.BeaconConfig().SlotsPerEpoch + 1,
//			CommitteeIndex:  0,
//			BeaconBlockRoot: []byte("block2"),
//			Source:          &ethpb.Checkpoint{Epoch: 2},
//			Target:          &ethpb.Checkpoint{Epoch: 3},
//		},
//	}
//	want := &ethpb.AttesterSlashing{
//		Attestation_1: ia2,
//		Attestation_2: ia1,
//	}
//
//	if _, err := slasherServer.IsSlashableAttestation(ctx, ia1); err != nil {
//		t.Errorf("Could not call RPC method: %v", err)
//	}
//	sr, err := slasherServer.IsSlashableAttestation(ctx, ia2)
//	if err != nil {
//		t.Errorf("Could not call RPC method: %v", err)
//	}
//	if len(sr.AttesterSlashing) != 1 {
//		t.Fatalf("Should return 1 slashing proof: %v", sr.AttesterSlashing)
//	}
//	if !proto.Equal(sr.AttesterSlashing[0], want) {
//		t.Errorf("Wanted slashing proof: %v got: %v", want, sr.AttesterSlashing[0])
//
//	}
//}
//
//func TestServer_SlashSurroundAttestation(t *testing.T) {
//	app := cli.NewApp()
//	set := flag.NewFlagSet("test", 0)
//	c := cli.NewContext(app, set, nil)
//	db := testDB.SetupSlasherDB(t, c)
//	defer testDB.TeardownSlasherDB(t, db)
//	ctx := context.Background()
//	slasherServer := &Server{
//		ctx:       ctx,
//		SlasherDB: db,
//	}
//	ia1 := &ethpb.IndexedAttestation{
//		AttestingIndices: []uint64{0},
//		Signature:        []byte("sig2"),
//		Data: &ethpb.AttestationData{
//			Slot:            4*params.BeaconConfig().SlotsPerEpoch + 1,
//			CommitteeIndex:  0,
//			BeaconBlockRoot: []byte("block1"),
//			Source:          &ethpb.Checkpoint{Epoch: 2},
//			Target:          &ethpb.Checkpoint{Epoch: 3},
//		},
//	}
//	ia2 := &ethpb.IndexedAttestation{
//		AttestingIndices: []uint64{0},
//		Signature:        []byte("sig1"),
//		Data: &ethpb.AttestationData{
//			Slot:            4*params.BeaconConfig().SlotsPerEpoch + 1,
//			CommitteeIndex:  0,
//			BeaconBlockRoot: []byte("block2"),
//			Source:          &ethpb.Checkpoint{Epoch: 1},
//			Target:          &ethpb.Checkpoint{Epoch: 4},
//		},
//	}
//	want := &ethpb.AttesterSlashing{
//		Attestation_1: ia2,
//		Attestation_2: ia1,
//	}
//
//	if _, err := slasherServer.IsSlashableAttestation(ctx, ia1); err != nil {
//		t.Errorf("Could not call RPC method: %v", err)
//	}
//	sr, err := slasherServer.IsSlashableAttestation(ctx, ia2)
//	if err != nil {
//		t.Errorf("Could not call RPC method: %v", err)
//	}
//	if len(sr.AttesterSlashing) != 1 {
//		t.Fatalf("Should return 1 slashing proof: %v", sr.AttesterSlashing)
//	}
//	if !proto.Equal(sr.AttesterSlashing[0], want) {
//		t.Errorf("Wanted slashing proof: %v got: %v", want, sr.AttesterSlashing[0])
//
//	}
//	if err := slasherServer.SlasherDB.SaveAttesterSlashing(ctx, types.Active, sr.AttesterSlashing[0]); err != nil {
//		t.Errorf("Could not call db method: %v", err)
//	}
//	pr, err := slasherServer.ProposerSlashings(ctx, &slashpb.SlashingStatusRequest{Status: slashpb.SlashingStatusRequest_Active})
//	if err != nil {
//		t.Errorf("Could not call RPC method: %v", err)
//	}
//	if len(pr.ProposerSlashing) > 0 {
//		t.Errorf("Attester slashings with status 'active' should not be present in testDB.")
//	}
//	if sr, err = slasherServer.AttesterSlashings(ctx, &slashpb.SlashingStatusRequest{Status: slashpb.SlashingStatusRequest_Active}); err != nil {
//		t.Errorf("Could not call RPC method: %v", err)
//	}
//	emptySlashingResponse, err := slasherServer.AttesterSlashings(ctx, &slashpb.SlashingStatusRequest{Status: slashpb.SlashingStatusRequest_Included})
//	if err != nil {
//		t.Errorf("Could not call RPC method: %v", err)
//	}
//	if len(emptySlashingResponse.AttesterSlashing) > 0 {
//		t.Error("Attester slashings with status 'included' should not be present in db")
//	}
//	if !proto.Equal(sr.AttesterSlashing[0], want) {
//		t.Errorf("Wanted slashing proof: %v got: %v", want, sr.AttesterSlashing[0])
//	}
//}
//
//func TestServer_DontSlashValidAttestations(t *testing.T) {
//	app := cli.NewApp()
//	set := flag.NewFlagSet("test", 0)
//	c := cli.NewContext(app, set, nil)
//	db := testDB.SetupSlasherDB(t, c)
//	defer testDB.TeardownSlasherDB(t, db)
//	ctx := context.Background()
//	slasherServer := &Server{
//		ctx:       ctx,
//		SlasherDB: db,
//	}
//	ia1 := &ethpb.IndexedAttestation{
//		AttestingIndices: []uint64{0},
//		Signature:        []byte("sig2"),
//		Data: &ethpb.AttestationData{
//			Slot:            5*params.BeaconConfig().SlotsPerEpoch + 1,
//			CommitteeIndex:  0,
//			BeaconBlockRoot: []byte("block1"),
//			Source:          &ethpb.Checkpoint{Epoch: 2},
//			Target:          &ethpb.Checkpoint{Epoch: 4},
//		},
//	}
//	ia2 := &ethpb.IndexedAttestation{
//		AttestingIndices: []uint64{0},
//		Signature:        []byte("sig1"),
//		Data: &ethpb.AttestationData{
//			Slot:            5*params.BeaconConfig().SlotsPerEpoch + 1,
//			CommitteeIndex:  0,
//			BeaconBlockRoot: []byte("block2"),
//			Source:          &ethpb.Checkpoint{Epoch: 3},
//			Target:          &ethpb.Checkpoint{Epoch: 5},
//		},
//	}
//
//	if _, err := slasherServer.IsSlashableAttestation(ctx, ia1); err != nil {
//		t.Errorf("Could not call RPC method: %v", err)
//	}
//	sr, err := slasherServer.IsSlashableAttestation(ctx, ia2)
//	if err != nil {
//		t.Errorf("Could not call RPC method: %v", err)
//	}
//	if len(sr.AttesterSlashing) != 0 {
//		t.Errorf("Should not return slashing proof for same data: %v", sr)
//	}
//}
//
//func TestServer_Store_100_Attestations(t *testing.T) {
//	app := cli.NewApp()
//	set := flag.NewFlagSet("test", 0)
//	c := cli.NewContext(app, set, nil)
//	db := testDB.SetupSlasherDB(t, c)
//	defer testDB.TeardownSlasherDB(t, db)
//	ctx := context.Background()
//	slasherServer := &Server{
//		ctx:       ctx,
//		SlasherDB: db,
//	}
//	var cb []uint64
//	for i := uint64(0); i < 100; i++ {
//		cb = append(cb, i)
//	}
//	ia1 := &ethpb.IndexedAttestation{
//		AttestingIndices: cb,
//		Data: &ethpb.AttestationData{
//			CommitteeIndex:  0,
//			BeaconBlockRoot: make([]byte, 32),
//			Source:          &ethpb.Checkpoint{Epoch: 2},
//			Target:          &ethpb.Checkpoint{Epoch: 4},
//		},
//	}
//	for i := uint64(0); i < 100; i++ {
//		ia1.Data.Target.Epoch = i + 1
//		ia1.Data.Source.Epoch = i
//		t.Logf("In Loop: %d", i)
//		ia1.Data.Slot = (i + 1) * params.BeaconConfig().SlotsPerEpoch
//		root := []byte(strconv.Itoa(int(i)))
//		ia1.Data.BeaconBlockRoot = append(root, ia1.Data.BeaconBlockRoot[len(root):]...)
//		if _, err := slasherServer.IsSlashableAttestation(ctx, ia1); err != nil {
//			t.Errorf("Could not call RPC method: %v", err)
//		}
//	}
//
//	s, err := db.Size()
//	if err != nil {
//		t.Error(err)
//	}
//	t.Logf("DB size is: %d", s)
//}
//
//func BenchmarkCheckAttestations(b *testing.B) {
//	app := cli.NewApp()
//	set := flag.NewFlagSet("test", 0)
//	set.Bool(flags.UseSpanCacheFlag.Name, true, "enable span map cache")
//	ctx := cli.NewContext(app, set, nil)
//	db := testDB.SetupSlasherDB(b, ctx)
//	defer testDB.TeardownSlasherDB(b, db)
//	context := context.Background()
//
//	slasherServer := &Server{
//		ctx:       context,
//		SlasherDB: db,
//	}
//	var cb []uint64
//	for i := uint64(0); i < 100; i++ {
//		cb = append(cb, i)
//	}
//	ia1 := &ethpb.IndexedAttestation{
//		AttestingIndices: cb,
//		Signature:        make([]byte, 96),
//		Data: &ethpb.AttestationData{
//			CommitteeIndex:  0,
//			BeaconBlockRoot: make([]byte, 32),
//			Source:          &ethpb.Checkpoint{Epoch: 2},
//			Target:          &ethpb.Checkpoint{Epoch: 4},
//		},
//	}
//	b.ResetTimer()
//	for i := uint64(0); i < uint64(b.N); i++ {
//		ia1.Data.Target.Epoch = i + 1
//		ia1.Data.Source.Epoch = i
//		ia1.Data.Slot = (i + 1) * params.BeaconConfig().SlotsPerEpoch
//		root := []byte(strconv.Itoa(int(i)))
//		ia1.Data.BeaconBlockRoot = append(root, ia1.Data.BeaconBlockRoot[len(root):]...)
//		if _, err := slasherServer.IsSlashableAttestation(context, ia1); err != nil {
//			b.Errorf("Could not call RPC method: %v", err)
//		}
//	}
//}
=======
import (
	"context"
	"strconv"
	"testing"

	"github.com/gogo/protobuf/proto"
	ethpb "github.com/prysmaticlabs/ethereumapis/eth/v1alpha1"
	slashpb "github.com/prysmaticlabs/prysm/proto/slashing"
	"github.com/prysmaticlabs/prysm/shared/params"
	testDB "github.com/prysmaticlabs/prysm/slasher/db/testing"
	"github.com/prysmaticlabs/prysm/slasher/db/types"
)

func TestServer_IsSlashableBlock(t *testing.T) {
	db := testDB.SetupSlasherDB(t, false)
	defer testDB.TeardownSlasherDB(t, db)
	ctx := context.Background()
	slasherServer := &Server{
		SlasherDB: db,
	}
	psr := &slashpb.ProposerSlashingRequest{
		BlockHeader: &ethpb.SignedBeaconBlockHeader{
			Header: &ethpb.BeaconBlockHeader{
				Slot:      1,
				StateRoot: []byte("A"),
			},
		},
		ValidatorIndex: 1,
	}
	psr2 := &slashpb.ProposerSlashingRequest{
		BlockHeader: &ethpb.SignedBeaconBlockHeader{
			Header: &ethpb.BeaconBlockHeader{
				Slot:      1,
				StateRoot: []byte("B"),
			},
		},
		ValidatorIndex: 1,
	}

	if _, err := slasherServer.IsSlashableBlock(ctx, psr); err != nil {
		t.Errorf("Could not call RPC method: %v", err)
	}
	sr, err := slasherServer.IsSlashableBlock(ctx, psr2)
	if err != nil {
		t.Errorf("Could not call RPC method: %v", err)
	}
	want := &ethpb.ProposerSlashing{
		ProposerIndex: psr.ValidatorIndex,
		Header_1:      psr2.BlockHeader,
		Header_2:      psr.BlockHeader,
	}

	if len(sr.ProposerSlashing) != 1 {
		t.Errorf("Should return 1 slashing proof: %v", sr)
	}
	if !proto.Equal(sr.ProposerSlashing[0], want) {
		t.Errorf("wanted slashing proof: %v got: %v", want, sr.ProposerSlashing[0])

	}

}

func TestServer_IsNotSlashableBlock(t *testing.T) {
	db := testDB.SetupSlasherDB(t, false)
	defer testDB.TeardownSlasherDB(t, db)

	slasherServer := &Server{
		SlasherDB: db,
	}
	psr := &slashpb.ProposerSlashingRequest{
		BlockHeader: &ethpb.SignedBeaconBlockHeader{
			Header: &ethpb.BeaconBlockHeader{
				Slot:      1,
				StateRoot: []byte("A"),
			},
		},
		ValidatorIndex: 1,
	}
	psr2 := &slashpb.ProposerSlashingRequest{
		BlockHeader: &ethpb.SignedBeaconBlockHeader{
			Header: &ethpb.BeaconBlockHeader{
				Slot:      65,
				StateRoot: []byte("B"),
			},
		},
		ValidatorIndex: 1,
	}
	ctx := context.Background()

	if _, err := slasherServer.IsSlashableBlock(ctx, psr); err != nil {
		t.Errorf("Could not call RPC method: %v", err)
	}
	sr, err := slasherServer.IsSlashableBlock(ctx, psr2)
	if err != nil {
		t.Errorf("Could not call RPC method: %v", err)
	}

	if len(sr.ProposerSlashing) != 0 {
		t.Errorf("Should return 0 slashing proof: %v", sr)
	}

}

func TestServer_DoubleBlock(t *testing.T) {
	db := testDB.SetupSlasherDB(t, false)
	defer testDB.TeardownSlasherDB(t, db)
	ctx := context.Background()
	slasherServer := &Server{
		ctx:       ctx,
		SlasherDB: db,
	}
	psr := &slashpb.ProposerSlashingRequest{
		BlockHeader: &ethpb.SignedBeaconBlockHeader{
			Header: &ethpb.BeaconBlockHeader{
				Slot:      1,
				StateRoot: []byte("A"),
			},
		},
		ValidatorIndex: 1,
	}

	if _, err := slasherServer.IsSlashableBlock(ctx, psr); err != nil {
		t.Errorf("Could not call RPC method: %v", err)
	}
	sr, err := slasherServer.IsSlashableBlock(ctx, psr)
	if err != nil {
		t.Errorf("Could not call RPC method: %v", err)
	}

	if len(sr.ProposerSlashing) != 0 {
		t.Errorf("Should return 0 slashing proof: %v", sr)
	}

}

func TestServer_SameSlotSlashable(t *testing.T) {
	db := testDB.SetupSlasherDB(t, false)
	defer testDB.TeardownSlasherDB(t, db)
	ctx := context.Background()

	slasherServer := &Server{
		ctx:       ctx,
		SlasherDB: db,
	}
	psr := &slashpb.ProposerSlashingRequest{
		BlockHeader: &ethpb.SignedBeaconBlockHeader{
			Header: &ethpb.BeaconBlockHeader{
				Slot:      1,
				StateRoot: []byte("A"),
			},
		},
		ValidatorIndex: 1,
	}
	psr2 := &slashpb.ProposerSlashingRequest{
		BlockHeader: &ethpb.SignedBeaconBlockHeader{
			Header: &ethpb.BeaconBlockHeader{
				Slot:      1,
				StateRoot: []byte("B"),
			},
		},
		ValidatorIndex: 1,
	}
	want := &ethpb.ProposerSlashing{
		ProposerIndex: psr.ValidatorIndex,
		Header_1:      psr2.BlockHeader,
		Header_2:      psr.BlockHeader,
	}

	if _, err := slasherServer.IsSlashableBlock(ctx, psr); err != nil {
		t.Errorf("Could not call RPC method: %v", err)
	}
	sr, err := slasherServer.IsSlashableBlock(ctx, psr2)
	if err != nil {
		t.Errorf("Could not call RPC method: %v", err)
	}

	if len(sr.ProposerSlashing) != 1 {
		t.Errorf("Should return 1 slashing proof: %v", sr)
	}
	if !proto.Equal(sr.ProposerSlashing[0], want) {
		t.Errorf("wanted slashing proof: %v got: %v", want, sr.ProposerSlashing[0])

	}
	if err := slasherServer.SlasherDB.SaveProposerSlashing(ctx, types.Active, sr.ProposerSlashing[0]); err != nil {
		t.Errorf("Could not call db method: %v", err)
	}
	if sr, err = slasherServer.ProposerSlashings(ctx, &slashpb.SlashingStatusRequest{Status: slashpb.SlashingStatusRequest_Active}); err != nil {
		t.Errorf("Could not call RPC method: %v", err)
	}
	ar, err := slasherServer.AttesterSlashings(ctx, &slashpb.SlashingStatusRequest{Status: slashpb.SlashingStatusRequest_Active})
	if err != nil {
		t.Errorf("Could not call RPC method: %v", err)
	}
	if len(ar.AttesterSlashing) > 0 {
		t.Errorf("Attester slashings with status 'active' should not be present in testDB.")
	}
	emptySlashingResponse, err := slasherServer.ProposerSlashings(ctx, &slashpb.SlashingStatusRequest{Status: slashpb.SlashingStatusRequest_Included})
	if err != nil {
		t.Errorf("Could not call RPC method: %v", err)
	}
	if len(emptySlashingResponse.ProposerSlashing) > 0 {
		t.Error("Proposer slashings with status 'included' should not be present in db")
	}
	if !proto.Equal(sr.ProposerSlashing[0], want) {
		t.Errorf("Wanted slashing proof: %v got: %v", want, sr.ProposerSlashing[0])
	}
}

func TestServer_SlashDoubleAttestation(t *testing.T) {
	db := testDB.SetupSlasherDB(t, false)
	defer testDB.TeardownSlasherDB(t, db)
	ctx := context.Background()

	slasherServer := &Server{
		ctx:       ctx,
		SlasherDB: db,
	}
	ia1 := &ethpb.IndexedAttestation{
		AttestingIndices: []uint64{0},
		Signature:        []byte("sig2"),
		Data: &ethpb.AttestationData{
			Slot:            3*params.BeaconConfig().SlotsPerEpoch + 1,
			CommitteeIndex:  0,
			BeaconBlockRoot: []byte("block1"),
			Source:          &ethpb.Checkpoint{Epoch: 2},
			Target:          &ethpb.Checkpoint{Epoch: 3},
		},
	}
	ia2 := &ethpb.IndexedAttestation{
		AttestingIndices: []uint64{0},
		Signature:        []byte("sig1"),
		Data: &ethpb.AttestationData{
			Slot:            3*params.BeaconConfig().SlotsPerEpoch + 1,
			CommitteeIndex:  0,
			BeaconBlockRoot: []byte("block2"),
			Source:          &ethpb.Checkpoint{Epoch: 2},
			Target:          &ethpb.Checkpoint{Epoch: 3},
		},
	}
	want := &ethpb.AttesterSlashing{
		Attestation_1: ia2,
		Attestation_2: ia1,
	}

	if _, err := slasherServer.IsSlashableAttestation(ctx, ia1); err != nil {
		t.Errorf("Could not call RPC method: %v", err)
	}
	sr, err := slasherServer.IsSlashableAttestation(ctx, ia2)
	if err != nil {
		t.Errorf("Could not call RPC method: %v", err)
	}

	if len(sr.AttesterSlashing) != 1 {
		t.Errorf("Should return 1 slashing proof: %v", sr)
	}
	if !proto.Equal(sr.AttesterSlashing[0], want) {
		t.Errorf("Wanted slashing proof: %v got: %v", want, sr.AttesterSlashing[0])

	}
}

func TestServer_SlashTripleAttestation(t *testing.T) {
	db := testDB.SetupSlasherDB(t, false)
	defer testDB.TeardownSlasherDB(t, db)
	ctx := context.Background()
	slasherServer := &Server{
		ctx:       ctx,
		SlasherDB: db,
	}
	ia1 := &ethpb.IndexedAttestation{
		AttestingIndices: []uint64{0},
		Signature:        []byte("sig1"),
		Data: &ethpb.AttestationData{
			Slot:            3*params.BeaconConfig().SlotsPerEpoch + 1,
			CommitteeIndex:  0,
			BeaconBlockRoot: []byte("block1"),
			Source:          &ethpb.Checkpoint{Epoch: 2},
			Target:          &ethpb.Checkpoint{Epoch: 3},
		},
	}
	ia2 := &ethpb.IndexedAttestation{
		AttestingIndices: []uint64{0},
		Signature:        []byte("sig2"),
		Data: &ethpb.AttestationData{
			Slot:            3*params.BeaconConfig().SlotsPerEpoch + 1,
			CommitteeIndex:  0,
			BeaconBlockRoot: []byte("block2"),
			Source:          &ethpb.Checkpoint{Epoch: 2},
			Target:          &ethpb.Checkpoint{Epoch: 3},
		},
	}
	ia3 := &ethpb.IndexedAttestation{
		AttestingIndices: []uint64{0},
		Signature:        []byte("sig3"),
		Data: &ethpb.AttestationData{
			Slot:            3*params.BeaconConfig().SlotsPerEpoch + 1,
			CommitteeIndex:  0,
			BeaconBlockRoot: []byte("block3"),
			Source:          &ethpb.Checkpoint{Epoch: 2},
			Target:          &ethpb.Checkpoint{Epoch: 3},
		},
	}
	want1 := &ethpb.AttesterSlashing{
		Attestation_1: ia3,
		Attestation_2: ia1,
	}
	want2 := &ethpb.AttesterSlashing{
		Attestation_1: ia3,
		Attestation_2: ia2,
	}

	if _, err := slasherServer.IsSlashableAttestation(ctx, ia1); err != nil {
		t.Errorf("Could not call RPC method: %v", err)
	}
	_, err := slasherServer.IsSlashableAttestation(ctx, ia2)
	if err != nil {
		t.Errorf("Could not call RPC method: %v", err)
	}
	sr, err := slasherServer.IsSlashableAttestation(ctx, ia3)
	if err != nil {
		t.Errorf("Could not call RPC method: %v", err)
	}
	if len(sr.AttesterSlashing) != 2 {
		t.Errorf("Should return 1 slashing proof: %v", sr)
	}
	if !proto.Equal(sr.AttesterSlashing[0], want1) {
		t.Errorf("Wanted slashing proof: %v got: %v", want1, sr.AttesterSlashing[0])

	}
	if !proto.Equal(sr.AttesterSlashing[1], want2) {
		t.Errorf("Wanted slashing proof: %v got: %v", want2, sr.AttesterSlashing[0])

	}
}

func TestServer_DontSlashSameAttestation(t *testing.T) {
	db := testDB.SetupSlasherDB(t, false)
	defer testDB.TeardownSlasherDB(t, db)
	ctx := context.Background()
	slasherServer := &Server{
		ctx:       ctx,
		SlasherDB: db,
	}
	ia1 := &ethpb.IndexedAttestation{
		AttestingIndices: []uint64{0},
		Signature:        []byte("sig1"),
		Data: &ethpb.AttestationData{
			Slot:            3*params.BeaconConfig().SlotsPerEpoch + 1,
			CommitteeIndex:  0,
			BeaconBlockRoot: []byte("block1"),
			Source:          &ethpb.Checkpoint{Epoch: 2},
			Target:          &ethpb.Checkpoint{Epoch: 3},
		},
	}

	if _, err := slasherServer.IsSlashableAttestation(ctx, ia1); err != nil {
		t.Errorf("Could not call RPC method: %v", err)
	}
	sr, err := slasherServer.IsSlashableAttestation(ctx, ia1)
	if err != nil {
		t.Errorf("Could not call RPC method: %v", err)
	}

	if len(sr.AttesterSlashing) != 0 {
		t.Errorf("Should not return slashing proof for same attestation: %v", sr)
	}
}

func TestServer_DontSlashDifferentTargetAttestation(t *testing.T) {
	db := testDB.SetupSlasherDB(t, false)
	defer testDB.TeardownSlasherDB(t, db)
	ctx := context.Background()
	slasherServer := &Server{
		ctx:       ctx,
		SlasherDB: db,
	}
	ia1 := &ethpb.IndexedAttestation{
		AttestingIndices: []uint64{0},
		Signature:        []byte("sig2"),
		Data: &ethpb.AttestationData{
			Slot:            3*params.BeaconConfig().SlotsPerEpoch + 1,
			CommitteeIndex:  0,
			BeaconBlockRoot: []byte("block1"),
			Source:          &ethpb.Checkpoint{Epoch: 2},
			Target:          &ethpb.Checkpoint{Epoch: 3},
		},
	}
	ia2 := &ethpb.IndexedAttestation{
		AttestingIndices: []uint64{0},
		Signature:        []byte("sig1"),
		Data: &ethpb.AttestationData{
			Slot:            4*params.BeaconConfig().SlotsPerEpoch + 1,
			CommitteeIndex:  0,
			BeaconBlockRoot: []byte("block2"),
			Source:          &ethpb.Checkpoint{Epoch: 3},
			Target:          &ethpb.Checkpoint{Epoch: 4},
		},
	}

	if _, err := slasherServer.IsSlashableAttestation(ctx, ia1); err != nil {
		t.Errorf("Could not call RPC method: %v", err)
	}
	sr, err := slasherServer.IsSlashableAttestation(ctx, ia2)
	if err != nil {
		t.Errorf("Could not call RPC method: %v", err)
	}

	if len(sr.AttesterSlashing) != 0 {
		t.Errorf("Should not return slashing proof for different epoch attestation: %v", sr)
	}
}

func TestServer_DontSlashSameAttestationData(t *testing.T) {
	db := testDB.SetupSlasherDB(t, false)
	defer testDB.TeardownSlasherDB(t, db)
	ctx := context.Background()
	slasherServer := &Server{
		ctx:       ctx,
		SlasherDB: db,
	}
	ad := &ethpb.AttestationData{
		Slot:            3*params.BeaconConfig().SlotsPerEpoch + 1,
		CommitteeIndex:  0,
		BeaconBlockRoot: []byte("block1"),
		Source:          &ethpb.Checkpoint{Epoch: 2},
		Target:          &ethpb.Checkpoint{Epoch: 3},
	}
	ia1 := &ethpb.IndexedAttestation{
		AttestingIndices: []uint64{0},
		Signature:        []byte("sig2"),
		Data:             ad,
	}
	ia2 := &ethpb.IndexedAttestation{
		AttestingIndices: []uint64{0},
		Signature:        []byte("sig1"),
		Data:             ad,
	}

	if _, err := slasherServer.IsSlashableAttestation(ctx, ia1); err != nil {
		t.Errorf("Could not call RPC method: %v", err)
	}
	sr, err := slasherServer.IsSlashableAttestation(ctx, ia2)
	if err != nil {
		t.Errorf("Could not call RPC method: %v", err)
	}

	if len(sr.AttesterSlashing) != 0 {
		t.Errorf("Should not return slashing proof for same data: %v", sr)
	}
}

func TestServer_SlashSurroundedAttestation(t *testing.T) {
	db := testDB.SetupSlasherDB(t, false)
	defer testDB.TeardownSlasherDB(t, db)
	ctx := context.Background()
	slasherServer := &Server{
		ctx:       ctx,
		SlasherDB: db,
	}
	ia1 := &ethpb.IndexedAttestation{
		AttestingIndices: []uint64{0},
		Signature:        []byte("sig2"),
		Data: &ethpb.AttestationData{
			Slot:            4*params.BeaconConfig().SlotsPerEpoch + 1,
			CommitteeIndex:  0,
			BeaconBlockRoot: []byte("block1"),
			Source:          &ethpb.Checkpoint{Epoch: 1},
			Target:          &ethpb.Checkpoint{Epoch: 4},
		},
	}
	ia2 := &ethpb.IndexedAttestation{
		AttestingIndices: []uint64{0},
		Signature:        []byte("sig1"),
		Data: &ethpb.AttestationData{
			Slot:            4*params.BeaconConfig().SlotsPerEpoch + 1,
			CommitteeIndex:  0,
			BeaconBlockRoot: []byte("block2"),
			Source:          &ethpb.Checkpoint{Epoch: 2},
			Target:          &ethpb.Checkpoint{Epoch: 3},
		},
	}
	want := &ethpb.AttesterSlashing{
		Attestation_1: ia2,
		Attestation_2: ia1,
	}

	if _, err := slasherServer.IsSlashableAttestation(ctx, ia1); err != nil {
		t.Errorf("Could not call RPC method: %v", err)
	}
	sr, err := slasherServer.IsSlashableAttestation(ctx, ia2)
	if err != nil {
		t.Errorf("Could not call RPC method: %v", err)
	}
	if len(sr.AttesterSlashing) != 1 {
		t.Fatalf("Should return 1 slashing proof: %v", sr.AttesterSlashing)
	}
	if !proto.Equal(sr.AttesterSlashing[0], want) {
		t.Errorf("Wanted slashing proof: %v got: %v", want, sr.AttesterSlashing[0])

	}
}

func TestServer_SlashSurroundAttestation(t *testing.T) {
	db := testDB.SetupSlasherDB(t, false)
	defer testDB.TeardownSlasherDB(t, db)
	ctx := context.Background()
	slasherServer := &Server{
		ctx:       ctx,
		SlasherDB: db,
	}
	ia1 := &ethpb.IndexedAttestation{
		AttestingIndices: []uint64{0},
		Signature:        []byte("sig2"),
		Data: &ethpb.AttestationData{
			Slot:            4*params.BeaconConfig().SlotsPerEpoch + 1,
			CommitteeIndex:  0,
			BeaconBlockRoot: []byte("block1"),
			Source:          &ethpb.Checkpoint{Epoch: 2},
			Target:          &ethpb.Checkpoint{Epoch: 3},
		},
	}
	ia2 := &ethpb.IndexedAttestation{
		AttestingIndices: []uint64{0},
		Signature:        []byte("sig1"),
		Data: &ethpb.AttestationData{
			Slot:            4*params.BeaconConfig().SlotsPerEpoch + 1,
			CommitteeIndex:  0,
			BeaconBlockRoot: []byte("block2"),
			Source:          &ethpb.Checkpoint{Epoch: 1},
			Target:          &ethpb.Checkpoint{Epoch: 4},
		},
	}
	want := &ethpb.AttesterSlashing{
		Attestation_1: ia2,
		Attestation_2: ia1,
	}

	if _, err := slasherServer.IsSlashableAttestation(ctx, ia1); err != nil {
		t.Errorf("Could not call RPC method: %v", err)
	}
	sr, err := slasherServer.IsSlashableAttestation(ctx, ia2)
	if err != nil {
		t.Errorf("Could not call RPC method: %v", err)
	}
	if len(sr.AttesterSlashing) != 1 {
		t.Fatalf("Should return 1 slashing proof: %v", sr.AttesterSlashing)
	}
	if !proto.Equal(sr.AttesterSlashing[0], want) {
		t.Errorf("Wanted slashing proof: %v got: %v", want, sr.AttesterSlashing[0])

	}
	if err := slasherServer.SlasherDB.SaveAttesterSlashing(ctx, types.Active, sr.AttesterSlashing[0]); err != nil {
		t.Errorf("Could not call db method: %v", err)
	}
	pr, err := slasherServer.ProposerSlashings(ctx, &slashpb.SlashingStatusRequest{Status: slashpb.SlashingStatusRequest_Active})
	if err != nil {
		t.Errorf("Could not call RPC method: %v", err)
	}
	if len(pr.ProposerSlashing) > 0 {
		t.Errorf("Attester slashings with status 'active' should not be present in testDB.")
	}
	if sr, err = slasherServer.AttesterSlashings(ctx, &slashpb.SlashingStatusRequest{Status: slashpb.SlashingStatusRequest_Active}); err != nil {
		t.Errorf("Could not call RPC method: %v", err)
	}
	emptySlashingResponse, err := slasherServer.AttesterSlashings(ctx, &slashpb.SlashingStatusRequest{Status: slashpb.SlashingStatusRequest_Included})
	if err != nil {
		t.Errorf("Could not call RPC method: %v", err)
	}
	if len(emptySlashingResponse.AttesterSlashing) > 0 {
		t.Error("Attester slashings with status 'included' should not be present in db")
	}
	if !proto.Equal(sr.AttesterSlashing[0], want) {
		t.Errorf("Wanted slashing proof: %v got: %v", want, sr.AttesterSlashing[0])
	}
}

func TestServer_DontSlashValidAttestations(t *testing.T) {
	db := testDB.SetupSlasherDB(t, false)
	defer testDB.TeardownSlasherDB(t, db)
	ctx := context.Background()
	slasherServer := &Server{
		ctx:       ctx,
		SlasherDB: db,
	}
	ia1 := &ethpb.IndexedAttestation{
		AttestingIndices: []uint64{0},
		Signature:        []byte("sig2"),
		Data: &ethpb.AttestationData{
			Slot:            5*params.BeaconConfig().SlotsPerEpoch + 1,
			CommitteeIndex:  0,
			BeaconBlockRoot: []byte("block1"),
			Source:          &ethpb.Checkpoint{Epoch: 2},
			Target:          &ethpb.Checkpoint{Epoch: 4},
		},
	}
	ia2 := &ethpb.IndexedAttestation{
		AttestingIndices: []uint64{0},
		Signature:        []byte("sig1"),
		Data: &ethpb.AttestationData{
			Slot:            5*params.BeaconConfig().SlotsPerEpoch + 1,
			CommitteeIndex:  0,
			BeaconBlockRoot: []byte("block2"),
			Source:          &ethpb.Checkpoint{Epoch: 3},
			Target:          &ethpb.Checkpoint{Epoch: 5},
		},
	}

	if _, err := slasherServer.IsSlashableAttestation(ctx, ia1); err != nil {
		t.Errorf("Could not call RPC method: %v", err)
	}
	sr, err := slasherServer.IsSlashableAttestation(ctx, ia2)
	if err != nil {
		t.Errorf("Could not call RPC method: %v", err)
	}
	if len(sr.AttesterSlashing) != 0 {
		t.Errorf("Should not return slashing proof for same data: %v", sr)
	}
}

func TestServer_Store_100_Attestations(t *testing.T) {
	db := testDB.SetupSlasherDB(t, false)
	defer testDB.TeardownSlasherDB(t, db)
	ctx := context.Background()
	slasherServer := &Server{
		ctx:       ctx,
		SlasherDB: db,
	}
	var cb []uint64
	for i := uint64(0); i < 100; i++ {
		cb = append(cb, i)
	}
	ia1 := &ethpb.IndexedAttestation{
		AttestingIndices: cb,
		Data: &ethpb.AttestationData{
			CommitteeIndex:  0,
			BeaconBlockRoot: make([]byte, 32),
			Source:          &ethpb.Checkpoint{Epoch: 2},
			Target:          &ethpb.Checkpoint{Epoch: 4},
		},
	}
	for i := uint64(0); i < 100; i++ {
		ia1.Data.Target.Epoch = i + 1
		ia1.Data.Source.Epoch = i
		t.Logf("In Loop: %d", i)
		ia1.Data.Slot = (i + 1) * params.BeaconConfig().SlotsPerEpoch
		root := []byte(strconv.Itoa(int(i)))
		ia1.Data.BeaconBlockRoot = append(root, ia1.Data.BeaconBlockRoot[len(root):]...)
		if _, err := slasherServer.IsSlashableAttestation(ctx, ia1); err != nil {
			t.Errorf("Could not call RPC method: %v", err)
		}
	}

	s, err := db.Size()
	if err != nil {
		t.Error(err)
	}
	t.Logf("DB size is: %d", s)
}

func BenchmarkCheckAttestations(b *testing.B) {
	db := testDB.SetupSlasherDB(b, true)
	defer testDB.TeardownSlasherDB(b, db)
	context := context.Background()

	slasherServer := &Server{
		ctx:       context,
		SlasherDB: db,
	}
	var cb []uint64
	for i := uint64(0); i < 100; i++ {
		cb = append(cb, i)
	}
	ia1 := &ethpb.IndexedAttestation{
		AttestingIndices: cb,
		Signature:        make([]byte, 96),
		Data: &ethpb.AttestationData{
			CommitteeIndex:  0,
			BeaconBlockRoot: make([]byte, 32),
			Source:          &ethpb.Checkpoint{Epoch: 2},
			Target:          &ethpb.Checkpoint{Epoch: 4},
		},
	}
	b.ResetTimer()
	for i := uint64(0); i < uint64(b.N); i++ {
		ia1.Data.Target.Epoch = i + 1
		ia1.Data.Source.Epoch = i
		ia1.Data.Slot = (i + 1) * params.BeaconConfig().SlotsPerEpoch
		root := []byte(strconv.Itoa(int(i)))
		ia1.Data.BeaconBlockRoot = append(root, ia1.Data.BeaconBlockRoot[len(root):]...)
		if _, err := slasherServer.IsSlashableAttestation(context, ia1); err != nil {
			b.Errorf("Could not call RPC method: %v", err)
		}
	}
}
>>>>>>> a07e604e
<|MERGE_RESOLUTION|>--- conflicted
+++ resolved
@@ -1,748 +1,5 @@
 package rpc
 
-<<<<<<< HEAD
-//
-//import (
-//	"context"
-//	"flag"
-//	"strconv"
-//	"testing"
-//
-//	"github.com/gogo/protobuf/proto"
-//	ethpb "github.com/prysmaticlabs/ethereumapis/eth/v1alpha1"
-//	slashpb "github.com/prysmaticlabs/prysm/proto/slashing"
-//	"github.com/prysmaticlabs/prysm/shared/params"
-//	testDB "github.com/prysmaticlabs/prysm/slasher/db/testing"
-//	"github.com/prysmaticlabs/prysm/slasher/db/types"
-//	"github.com/prysmaticlabs/prysm/slasher/flags"
-//	"github.com/urfave/cli"
-//)
-//
-//func TestServer_IsSlashableBlock(t *testing.T) {
-//	app := cli.NewApp()
-//	set := flag.NewFlagSet("test", 0)
-//	c := cli.NewContext(app, set, nil)
-//	db := testDB.SetupSlasherDB(t, c)
-//	defer testDB.TeardownSlasherDB(t, db)
-//	ctx := context.Background()
-//	slasherServer := &Server{
-//		SlasherDB: db,
-//	}
-//	psr := &slashpb.ProposerSlashingRequest{
-//		BlockHeader: &ethpb.SignedBeaconBlockHeader{
-//			Header: &ethpb.BeaconBlockHeader{
-//				Slot:      1,
-//				StateRoot: []byte("A"),
-//			},
-//		},
-//		ValidatorIndex: 1,
-//	}
-//	psr2 := &slashpb.ProposerSlashingRequest{
-//		BlockHeader: &ethpb.SignedBeaconBlockHeader{
-//			Header: &ethpb.BeaconBlockHeader{
-//				Slot:      1,
-//				StateRoot: []byte("B"),
-//			},
-//		},
-//		ValidatorIndex: 1,
-//	}
-//
-//	if _, err := slasherServer.IsSlashableBlock(ctx, psr); err != nil {
-//		t.Errorf("Could not call RPC method: %v", err)
-//	}
-//	sr, err := slasherServer.IsSlashableBlock(ctx, psr2)
-//	if err != nil {
-//		t.Errorf("Could not call RPC method: %v", err)
-//	}
-//	want := &ethpb.ProposerSlashing{
-//		ProposerIndex: psr.ValidatorIndex,
-//		Header_1:      psr2.BlockHeader,
-//		Header_2:      psr.BlockHeader,
-//	}
-//
-//	if len(sr.ProposerSlashing) != 1 {
-//		t.Errorf("Should return 1 slashing proof: %v", sr)
-//	}
-//	if !proto.Equal(sr.ProposerSlashing[0], want) {
-//		t.Errorf("wanted slashing proof: %v got: %v", want, sr.ProposerSlashing[0])
-//
-//	}
-//
-//}
-//
-//func TestServer_IsNotSlashableBlock(t *testing.T) {
-//	app := cli.NewApp()
-//	set := flag.NewFlagSet("test", 0)
-//	c := cli.NewContext(app, set, nil)
-//	db := testDB.SetupSlasherDB(t, c)
-//	defer testDB.TeardownSlasherDB(t, db)
-//
-//	slasherServer := &Server{
-//		SlasherDB: db,
-//	}
-//	psr := &slashpb.ProposerSlashingRequest{
-//		BlockHeader: &ethpb.SignedBeaconBlockHeader{
-//			Header: &ethpb.BeaconBlockHeader{
-//				Slot:      1,
-//				StateRoot: []byte("A"),
-//			},
-//		},
-//		ValidatorIndex: 1,
-//	}
-//	psr2 := &slashpb.ProposerSlashingRequest{
-//		BlockHeader: &ethpb.SignedBeaconBlockHeader{
-//			Header: &ethpb.BeaconBlockHeader{
-//				Slot:      65,
-//				StateRoot: []byte("B"),
-//			},
-//		},
-//		ValidatorIndex: 1,
-//	}
-//	ctx := context.Background()
-//
-//	if _, err := slasherServer.IsSlashableBlock(ctx, psr); err != nil {
-//		t.Errorf("Could not call RPC method: %v", err)
-//	}
-//	sr, err := slasherServer.IsSlashableBlock(ctx, psr2)
-//	if err != nil {
-//		t.Errorf("Could not call RPC method: %v", err)
-//	}
-//
-//	if len(sr.ProposerSlashing) != 0 {
-//		t.Errorf("Should return 0 slashing proof: %v", sr)
-//	}
-//
-//}
-//
-//func TestServer_DoubleBlock(t *testing.T) {
-//	app := cli.NewApp()
-//	set := flag.NewFlagSet("test", 0)
-//	c := cli.NewContext(app, set, nil)
-//	db := testDB.SetupSlasherDB(t, c)
-//	defer testDB.TeardownSlasherDB(t, db)
-//	ctx := context.Background()
-//	slasherServer := &Server{
-//		ctx:       ctx,
-//		SlasherDB: db,
-//	}
-//	psr := &slashpb.ProposerSlashingRequest{
-//		BlockHeader: &ethpb.SignedBeaconBlockHeader{
-//			Header: &ethpb.BeaconBlockHeader{
-//				Slot:      1,
-//				StateRoot: []byte("A"),
-//			},
-//		},
-//		ValidatorIndex: 1,
-//	}
-//
-//	if _, err := slasherServer.IsSlashableBlock(ctx, psr); err != nil {
-//		t.Errorf("Could not call RPC method: %v", err)
-//	}
-//	sr, err := slasherServer.IsSlashableBlock(ctx, psr)
-//	if err != nil {
-//		t.Errorf("Could not call RPC method: %v", err)
-//	}
-//
-//	if len(sr.ProposerSlashing) != 0 {
-//		t.Errorf("Should return 0 slashing proof: %v", sr)
-//	}
-//
-//}
-//
-//func TestServer_SameSlotSlashable(t *testing.T) {
-//	app := cli.NewApp()
-//	set := flag.NewFlagSet("test", 0)
-//	c := cli.NewContext(app, set, nil)
-//	db := testDB.SetupSlasherDB(t, c)
-//	defer testDB.TeardownSlasherDB(t, db)
-//	ctx := context.Background()
-//
-//	slasherServer := &Server{
-//		ctx:       ctx,
-//		SlasherDB: db,
-//	}
-//	psr := &slashpb.ProposerSlashingRequest{
-//		BlockHeader: &ethpb.SignedBeaconBlockHeader{
-//			Header: &ethpb.BeaconBlockHeader{
-//				Slot:      1,
-//				StateRoot: []byte("A"),
-//			},
-//		},
-//		ValidatorIndex: 1,
-//	}
-//	psr2 := &slashpb.ProposerSlashingRequest{
-//		BlockHeader: &ethpb.SignedBeaconBlockHeader{
-//			Header: &ethpb.BeaconBlockHeader{
-//				Slot:      1,
-//				StateRoot: []byte("B"),
-//			},
-//		},
-//		ValidatorIndex: 1,
-//	}
-//	want := &ethpb.ProposerSlashing{
-//		ProposerIndex: psr.ValidatorIndex,
-//		Header_1:      psr2.BlockHeader,
-//		Header_2:      psr.BlockHeader,
-//	}
-//
-//	if _, err := slasherServer.IsSlashableBlock(ctx, psr); err != nil {
-//		t.Errorf("Could not call RPC method: %v", err)
-//	}
-//	sr, err := slasherServer.IsSlashableBlock(ctx, psr2)
-//	if err != nil {
-//		t.Errorf("Could not call RPC method: %v", err)
-//	}
-//
-//	if len(sr.ProposerSlashing) != 1 {
-//		t.Errorf("Should return 1 slashing proof: %v", sr)
-//	}
-//	if !proto.Equal(sr.ProposerSlashing[0], want) {
-//		t.Errorf("wanted slashing proof: %v got: %v", want, sr.ProposerSlashing[0])
-//
-//	}
-//	if err := slasherServer.SlasherDB.SaveProposerSlashing(ctx, types.Active, sr.ProposerSlashing[0]); err != nil {
-//		t.Errorf("Could not call db method: %v", err)
-//	}
-//	if sr, err = slasherServer.ProposerSlashings(ctx, &slashpb.SlashingStatusRequest{Status: slashpb.SlashingStatusRequest_Active}); err != nil {
-//		t.Errorf("Could not call RPC method: %v", err)
-//	}
-//	ar, err := slasherServer.AttesterSlashings(ctx, &slashpb.SlashingStatusRequest{Status: slashpb.SlashingStatusRequest_Active})
-//	if err != nil {
-//		t.Errorf("Could not call RPC method: %v", err)
-//	}
-//	if len(ar.AttesterSlashing) > 0 {
-//		t.Errorf("Attester slashings with status 'active' should not be present in testDB.")
-//	}
-//	emptySlashingResponse, err := slasherServer.ProposerSlashings(ctx, &slashpb.SlashingStatusRequest{Status: slashpb.SlashingStatusRequest_Included})
-//	if err != nil {
-//		t.Errorf("Could not call RPC method: %v", err)
-//	}
-//	if len(emptySlashingResponse.ProposerSlashing) > 0 {
-//		t.Error("Proposer slashings with status 'included' should not be present in db")
-//	}
-//	if !proto.Equal(sr.ProposerSlashing[0], want) {
-//		t.Errorf("Wanted slashing proof: %v got: %v", want, sr.ProposerSlashing[0])
-//	}
-//}
-//
-//func TestServer_SlashDoubleAttestation(t *testing.T) {
-//	app := cli.NewApp()
-//	set := flag.NewFlagSet("test", 0)
-//	c := cli.NewContext(app, set, nil)
-//	db := testDB.SetupSlasherDB(t, c)
-//	defer testDB.TeardownSlasherDB(t, db)
-//	ctx := context.Background()
-//
-//	slasherServer := &Server{
-//		ctx:       ctx,
-//		SlasherDB: db,
-//	}
-//	ia1 := &ethpb.IndexedAttestation{
-//		AttestingIndices: []uint64{0},
-//		Signature:        []byte("sig2"),
-//		Data: &ethpb.AttestationData{
-//			Slot:            3*params.BeaconConfig().SlotsPerEpoch + 1,
-//			CommitteeIndex:  0,
-//			BeaconBlockRoot: []byte("block1"),
-//			Source:          &ethpb.Checkpoint{Epoch: 2},
-//			Target:          &ethpb.Checkpoint{Epoch: 3},
-//		},
-//	}
-//	ia2 := &ethpb.IndexedAttestation{
-//		AttestingIndices: []uint64{0},
-//		Signature:        []byte("sig1"),
-//		Data: &ethpb.AttestationData{
-//			Slot:            3*params.BeaconConfig().SlotsPerEpoch + 1,
-//			CommitteeIndex:  0,
-//			BeaconBlockRoot: []byte("block2"),
-//			Source:          &ethpb.Checkpoint{Epoch: 2},
-//			Target:          &ethpb.Checkpoint{Epoch: 3},
-//		},
-//	}
-//	want := &ethpb.AttesterSlashing{
-//		Attestation_1: ia2,
-//		Attestation_2: ia1,
-//	}
-//
-//	if _, err := slasherServer.IsSlashableAttestation(ctx, ia1); err != nil {
-//		t.Errorf("Could not call RPC method: %v", err)
-//	}
-//	sr, err := slasherServer.IsSlashableAttestation(ctx, ia2)
-//	if err != nil {
-//		t.Errorf("Could not call RPC method: %v", err)
-//	}
-//
-//	if len(sr.AttesterSlashing) != 1 {
-//		t.Errorf("Should return 1 slashing proof: %v", sr)
-//	}
-//	if !proto.Equal(sr.AttesterSlashing[0], want) {
-//		t.Errorf("Wanted slashing proof: %v got: %v", want, sr.AttesterSlashing[0])
-//
-//	}
-//}
-//
-//func TestServer_SlashTripleAttestation(t *testing.T) {
-//	app := cli.NewApp()
-//	set := flag.NewFlagSet("test", 0)
-//	c := cli.NewContext(app, set, nil)
-//	db := testDB.SetupSlasherDB(t, c)
-//	defer testDB.TeardownSlasherDB(t, db)
-//	ctx := context.Background()
-//	slasherServer := &Server{
-//		ctx:       ctx,
-//		SlasherDB: db,
-//	}
-//	ia1 := &ethpb.IndexedAttestation{
-//		AttestingIndices: []uint64{0},
-//		Signature:        []byte("sig1"),
-//		Data: &ethpb.AttestationData{
-//			Slot:            3*params.BeaconConfig().SlotsPerEpoch + 1,
-//			CommitteeIndex:  0,
-//			BeaconBlockRoot: []byte("block1"),
-//			Source:          &ethpb.Checkpoint{Epoch: 2},
-//			Target:          &ethpb.Checkpoint{Epoch: 3},
-//		},
-//	}
-//	ia2 := &ethpb.IndexedAttestation{
-//		AttestingIndices: []uint64{0},
-//		Signature:        []byte("sig2"),
-//		Data: &ethpb.AttestationData{
-//			Slot:            3*params.BeaconConfig().SlotsPerEpoch + 1,
-//			CommitteeIndex:  0,
-//			BeaconBlockRoot: []byte("block2"),
-//			Source:          &ethpb.Checkpoint{Epoch: 2},
-//			Target:          &ethpb.Checkpoint{Epoch: 3},
-//		},
-//	}
-//	ia3 := &ethpb.IndexedAttestation{
-//		AttestingIndices: []uint64{0},
-//		Signature:        []byte("sig3"),
-//		Data: &ethpb.AttestationData{
-//			Slot:            3*params.BeaconConfig().SlotsPerEpoch + 1,
-//			CommitteeIndex:  0,
-//			BeaconBlockRoot: []byte("block3"),
-//			Source:          &ethpb.Checkpoint{Epoch: 2},
-//			Target:          &ethpb.Checkpoint{Epoch: 3},
-//		},
-//	}
-//	want1 := &ethpb.AttesterSlashing{
-//		Attestation_1: ia3,
-//		Attestation_2: ia1,
-//	}
-//	want2 := &ethpb.AttesterSlashing{
-//		Attestation_1: ia3,
-//		Attestation_2: ia2,
-//	}
-//
-//	if _, err := slasherServer.IsSlashableAttestation(ctx, ia1); err != nil {
-//		t.Errorf("Could not call RPC method: %v", err)
-//	}
-//	_, err := slasherServer.IsSlashableAttestation(ctx, ia2)
-//	if err != nil {
-//		t.Errorf("Could not call RPC method: %v", err)
-//	}
-//	sr, err := slasherServer.IsSlashableAttestation(ctx, ia3)
-//	if err != nil {
-//		t.Errorf("Could not call RPC method: %v", err)
-//	}
-//	if len(sr.AttesterSlashing) != 2 {
-//		t.Errorf("Should return 1 slashing proof: %v", sr)
-//	}
-//	if !proto.Equal(sr.AttesterSlashing[0], want1) {
-//		t.Errorf("Wanted slashing proof: %v got: %v", want1, sr.AttesterSlashing[0])
-//
-//	}
-//	if !proto.Equal(sr.AttesterSlashing[1], want2) {
-//		t.Errorf("Wanted slashing proof: %v got: %v", want2, sr.AttesterSlashing[0])
-//
-//	}
-//}
-//
-//func TestServer_DontSlashSameAttestation(t *testing.T) {
-//	app := cli.NewApp()
-//	set := flag.NewFlagSet("test", 0)
-//	c := cli.NewContext(app, set, nil)
-//	db := testDB.SetupSlasherDB(t, c)
-//	defer testDB.TeardownSlasherDB(t, db)
-//	ctx := context.Background()
-//	slasherServer := &Server{
-//		ctx:       ctx,
-//		SlasherDB: db,
-//	}
-//	ia1 := &ethpb.IndexedAttestation{
-//		AttestingIndices: []uint64{0},
-//		Signature:        []byte("sig1"),
-//		Data: &ethpb.AttestationData{
-//			Slot:            3*params.BeaconConfig().SlotsPerEpoch + 1,
-//			CommitteeIndex:  0,
-//			BeaconBlockRoot: []byte("block1"),
-//			Source:          &ethpb.Checkpoint{Epoch: 2},
-//			Target:          &ethpb.Checkpoint{Epoch: 3},
-//		},
-//	}
-//
-//	if _, err := slasherServer.IsSlashableAttestation(ctx, ia1); err != nil {
-//		t.Errorf("Could not call RPC method: %v", err)
-//	}
-//	sr, err := slasherServer.IsSlashableAttestation(ctx, ia1)
-//	if err != nil {
-//		t.Errorf("Could not call RPC method: %v", err)
-//	}
-//
-//	if len(sr.AttesterSlashing) != 0 {
-//		t.Errorf("Should not return slashing proof for same attestation: %v", sr)
-//	}
-//}
-//
-//func TestServer_DontSlashDifferentTargetAttestation(t *testing.T) {
-//	app := cli.NewApp()
-//	set := flag.NewFlagSet("test", 0)
-//	c := cli.NewContext(app, set, nil)
-//	db := testDB.SetupSlasherDB(t, c)
-//	defer testDB.TeardownSlasherDB(t, db)
-//	ctx := context.Background()
-//	slasherServer := &Server{
-//		ctx:       ctx,
-//		SlasherDB: db,
-//	}
-//	ia1 := &ethpb.IndexedAttestation{
-//		AttestingIndices: []uint64{0},
-//		Signature:        []byte("sig2"),
-//		Data: &ethpb.AttestationData{
-//			Slot:            3*params.BeaconConfig().SlotsPerEpoch + 1,
-//			CommitteeIndex:  0,
-//			BeaconBlockRoot: []byte("block1"),
-//			Source:          &ethpb.Checkpoint{Epoch: 2},
-//			Target:          &ethpb.Checkpoint{Epoch: 3},
-//		},
-//	}
-//	ia2 := &ethpb.IndexedAttestation{
-//		AttestingIndices: []uint64{0},
-//		Signature:        []byte("sig1"),
-//		Data: &ethpb.AttestationData{
-//			Slot:            4*params.BeaconConfig().SlotsPerEpoch + 1,
-//			CommitteeIndex:  0,
-//			BeaconBlockRoot: []byte("block2"),
-//			Source:          &ethpb.Checkpoint{Epoch: 3},
-//			Target:          &ethpb.Checkpoint{Epoch: 4},
-//		},
-//	}
-//
-//	if _, err := slasherServer.IsSlashableAttestation(ctx, ia1); err != nil {
-//		t.Errorf("Could not call RPC method: %v", err)
-//	}
-//	sr, err := slasherServer.IsSlashableAttestation(ctx, ia2)
-//	if err != nil {
-//		t.Errorf("Could not call RPC method: %v", err)
-//	}
-//
-//	if len(sr.AttesterSlashing) != 0 {
-//		t.Errorf("Should not return slashing proof for different epoch attestation: %v", sr)
-//	}
-//}
-//
-//func TestServer_DontSlashSameAttestationData(t *testing.T) {
-//	app := cli.NewApp()
-//	set := flag.NewFlagSet("test", 0)
-//	c := cli.NewContext(app, set, nil)
-//	db := testDB.SetupSlasherDB(t, c)
-//	defer testDB.TeardownSlasherDB(t, db)
-//	ctx := context.Background()
-//	slasherServer := &Server{
-//		ctx:       ctx,
-//		SlasherDB: db,
-//	}
-//	ad := &ethpb.AttestationData{
-//		Slot:            3*params.BeaconConfig().SlotsPerEpoch + 1,
-//		CommitteeIndex:  0,
-//		BeaconBlockRoot: []byte("block1"),
-//		Source:          &ethpb.Checkpoint{Epoch: 2},
-//		Target:          &ethpb.Checkpoint{Epoch: 3},
-//	}
-//	ia1 := &ethpb.IndexedAttestation{
-//		AttestingIndices: []uint64{0},
-//		Signature:        []byte("sig2"),
-//		Data:             ad,
-//	}
-//	ia2 := &ethpb.IndexedAttestation{
-//		AttestingIndices: []uint64{0},
-//		Signature:        []byte("sig1"),
-//		Data:             ad,
-//	}
-//
-//	if _, err := slasherServer.IsSlashableAttestation(ctx, ia1); err != nil {
-//		t.Errorf("Could not call RPC method: %v", err)
-//	}
-//	sr, err := slasherServer.IsSlashableAttestation(ctx, ia2)
-//	if err != nil {
-//		t.Errorf("Could not call RPC method: %v", err)
-//	}
-//
-//	if len(sr.AttesterSlashing) != 0 {
-//		t.Errorf("Should not return slashing proof for same data: %v", sr)
-//	}
-//}
-//
-//func TestServer_SlashSurroundedAttestation(t *testing.T) {
-//	app := cli.NewApp()
-//	set := flag.NewFlagSet("test", 0)
-//	c := cli.NewContext(app, set, nil)
-//	db := testDB.SetupSlasherDB(t, c)
-//	defer testDB.TeardownSlasherDB(t, db)
-//	ctx := context.Background()
-//	slasherServer := &Server{
-//		ctx:       ctx,
-//		SlasherDB: db,
-//	}
-//	ia1 := &ethpb.IndexedAttestation{
-//		AttestingIndices: []uint64{0},
-//		Signature:        []byte("sig2"),
-//		Data: &ethpb.AttestationData{
-//			Slot:            4*params.BeaconConfig().SlotsPerEpoch + 1,
-//			CommitteeIndex:  0,
-//			BeaconBlockRoot: []byte("block1"),
-//			Source:          &ethpb.Checkpoint{Epoch: 1},
-//			Target:          &ethpb.Checkpoint{Epoch: 4},
-//		},
-//	}
-//	ia2 := &ethpb.IndexedAttestation{
-//		AttestingIndices: []uint64{0},
-//		Signature:        []byte("sig1"),
-//		Data: &ethpb.AttestationData{
-//			Slot:            4*params.BeaconConfig().SlotsPerEpoch + 1,
-//			CommitteeIndex:  0,
-//			BeaconBlockRoot: []byte("block2"),
-//			Source:          &ethpb.Checkpoint{Epoch: 2},
-//			Target:          &ethpb.Checkpoint{Epoch: 3},
-//		},
-//	}
-//	want := &ethpb.AttesterSlashing{
-//		Attestation_1: ia2,
-//		Attestation_2: ia1,
-//	}
-//
-//	if _, err := slasherServer.IsSlashableAttestation(ctx, ia1); err != nil {
-//		t.Errorf("Could not call RPC method: %v", err)
-//	}
-//	sr, err := slasherServer.IsSlashableAttestation(ctx, ia2)
-//	if err != nil {
-//		t.Errorf("Could not call RPC method: %v", err)
-//	}
-//	if len(sr.AttesterSlashing) != 1 {
-//		t.Fatalf("Should return 1 slashing proof: %v", sr.AttesterSlashing)
-//	}
-//	if !proto.Equal(sr.AttesterSlashing[0], want) {
-//		t.Errorf("Wanted slashing proof: %v got: %v", want, sr.AttesterSlashing[0])
-//
-//	}
-//}
-//
-//func TestServer_SlashSurroundAttestation(t *testing.T) {
-//	app := cli.NewApp()
-//	set := flag.NewFlagSet("test", 0)
-//	c := cli.NewContext(app, set, nil)
-//	db := testDB.SetupSlasherDB(t, c)
-//	defer testDB.TeardownSlasherDB(t, db)
-//	ctx := context.Background()
-//	slasherServer := &Server{
-//		ctx:       ctx,
-//		SlasherDB: db,
-//	}
-//	ia1 := &ethpb.IndexedAttestation{
-//		AttestingIndices: []uint64{0},
-//		Signature:        []byte("sig2"),
-//		Data: &ethpb.AttestationData{
-//			Slot:            4*params.BeaconConfig().SlotsPerEpoch + 1,
-//			CommitteeIndex:  0,
-//			BeaconBlockRoot: []byte("block1"),
-//			Source:          &ethpb.Checkpoint{Epoch: 2},
-//			Target:          &ethpb.Checkpoint{Epoch: 3},
-//		},
-//	}
-//	ia2 := &ethpb.IndexedAttestation{
-//		AttestingIndices: []uint64{0},
-//		Signature:        []byte("sig1"),
-//		Data: &ethpb.AttestationData{
-//			Slot:            4*params.BeaconConfig().SlotsPerEpoch + 1,
-//			CommitteeIndex:  0,
-//			BeaconBlockRoot: []byte("block2"),
-//			Source:          &ethpb.Checkpoint{Epoch: 1},
-//			Target:          &ethpb.Checkpoint{Epoch: 4},
-//		},
-//	}
-//	want := &ethpb.AttesterSlashing{
-//		Attestation_1: ia2,
-//		Attestation_2: ia1,
-//	}
-//
-//	if _, err := slasherServer.IsSlashableAttestation(ctx, ia1); err != nil {
-//		t.Errorf("Could not call RPC method: %v", err)
-//	}
-//	sr, err := slasherServer.IsSlashableAttestation(ctx, ia2)
-//	if err != nil {
-//		t.Errorf("Could not call RPC method: %v", err)
-//	}
-//	if len(sr.AttesterSlashing) != 1 {
-//		t.Fatalf("Should return 1 slashing proof: %v", sr.AttesterSlashing)
-//	}
-//	if !proto.Equal(sr.AttesterSlashing[0], want) {
-//		t.Errorf("Wanted slashing proof: %v got: %v", want, sr.AttesterSlashing[0])
-//
-//	}
-//	if err := slasherServer.SlasherDB.SaveAttesterSlashing(ctx, types.Active, sr.AttesterSlashing[0]); err != nil {
-//		t.Errorf("Could not call db method: %v", err)
-//	}
-//	pr, err := slasherServer.ProposerSlashings(ctx, &slashpb.SlashingStatusRequest{Status: slashpb.SlashingStatusRequest_Active})
-//	if err != nil {
-//		t.Errorf("Could not call RPC method: %v", err)
-//	}
-//	if len(pr.ProposerSlashing) > 0 {
-//		t.Errorf("Attester slashings with status 'active' should not be present in testDB.")
-//	}
-//	if sr, err = slasherServer.AttesterSlashings(ctx, &slashpb.SlashingStatusRequest{Status: slashpb.SlashingStatusRequest_Active}); err != nil {
-//		t.Errorf("Could not call RPC method: %v", err)
-//	}
-//	emptySlashingResponse, err := slasherServer.AttesterSlashings(ctx, &slashpb.SlashingStatusRequest{Status: slashpb.SlashingStatusRequest_Included})
-//	if err != nil {
-//		t.Errorf("Could not call RPC method: %v", err)
-//	}
-//	if len(emptySlashingResponse.AttesterSlashing) > 0 {
-//		t.Error("Attester slashings with status 'included' should not be present in db")
-//	}
-//	if !proto.Equal(sr.AttesterSlashing[0], want) {
-//		t.Errorf("Wanted slashing proof: %v got: %v", want, sr.AttesterSlashing[0])
-//	}
-//}
-//
-//func TestServer_DontSlashValidAttestations(t *testing.T) {
-//	app := cli.NewApp()
-//	set := flag.NewFlagSet("test", 0)
-//	c := cli.NewContext(app, set, nil)
-//	db := testDB.SetupSlasherDB(t, c)
-//	defer testDB.TeardownSlasherDB(t, db)
-//	ctx := context.Background()
-//	slasherServer := &Server{
-//		ctx:       ctx,
-//		SlasherDB: db,
-//	}
-//	ia1 := &ethpb.IndexedAttestation{
-//		AttestingIndices: []uint64{0},
-//		Signature:        []byte("sig2"),
-//		Data: &ethpb.AttestationData{
-//			Slot:            5*params.BeaconConfig().SlotsPerEpoch + 1,
-//			CommitteeIndex:  0,
-//			BeaconBlockRoot: []byte("block1"),
-//			Source:          &ethpb.Checkpoint{Epoch: 2},
-//			Target:          &ethpb.Checkpoint{Epoch: 4},
-//		},
-//	}
-//	ia2 := &ethpb.IndexedAttestation{
-//		AttestingIndices: []uint64{0},
-//		Signature:        []byte("sig1"),
-//		Data: &ethpb.AttestationData{
-//			Slot:            5*params.BeaconConfig().SlotsPerEpoch + 1,
-//			CommitteeIndex:  0,
-//			BeaconBlockRoot: []byte("block2"),
-//			Source:          &ethpb.Checkpoint{Epoch: 3},
-//			Target:          &ethpb.Checkpoint{Epoch: 5},
-//		},
-//	}
-//
-//	if _, err := slasherServer.IsSlashableAttestation(ctx, ia1); err != nil {
-//		t.Errorf("Could not call RPC method: %v", err)
-//	}
-//	sr, err := slasherServer.IsSlashableAttestation(ctx, ia2)
-//	if err != nil {
-//		t.Errorf("Could not call RPC method: %v", err)
-//	}
-//	if len(sr.AttesterSlashing) != 0 {
-//		t.Errorf("Should not return slashing proof for same data: %v", sr)
-//	}
-//}
-//
-//func TestServer_Store_100_Attestations(t *testing.T) {
-//	app := cli.NewApp()
-//	set := flag.NewFlagSet("test", 0)
-//	c := cli.NewContext(app, set, nil)
-//	db := testDB.SetupSlasherDB(t, c)
-//	defer testDB.TeardownSlasherDB(t, db)
-//	ctx := context.Background()
-//	slasherServer := &Server{
-//		ctx:       ctx,
-//		SlasherDB: db,
-//	}
-//	var cb []uint64
-//	for i := uint64(0); i < 100; i++ {
-//		cb = append(cb, i)
-//	}
-//	ia1 := &ethpb.IndexedAttestation{
-//		AttestingIndices: cb,
-//		Data: &ethpb.AttestationData{
-//			CommitteeIndex:  0,
-//			BeaconBlockRoot: make([]byte, 32),
-//			Source:          &ethpb.Checkpoint{Epoch: 2},
-//			Target:          &ethpb.Checkpoint{Epoch: 4},
-//		},
-//	}
-//	for i := uint64(0); i < 100; i++ {
-//		ia1.Data.Target.Epoch = i + 1
-//		ia1.Data.Source.Epoch = i
-//		t.Logf("In Loop: %d", i)
-//		ia1.Data.Slot = (i + 1) * params.BeaconConfig().SlotsPerEpoch
-//		root := []byte(strconv.Itoa(int(i)))
-//		ia1.Data.BeaconBlockRoot = append(root, ia1.Data.BeaconBlockRoot[len(root):]...)
-//		if _, err := slasherServer.IsSlashableAttestation(ctx, ia1); err != nil {
-//			t.Errorf("Could not call RPC method: %v", err)
-//		}
-//	}
-//
-//	s, err := db.Size()
-//	if err != nil {
-//		t.Error(err)
-//	}
-//	t.Logf("DB size is: %d", s)
-//}
-//
-//func BenchmarkCheckAttestations(b *testing.B) {
-//	app := cli.NewApp()
-//	set := flag.NewFlagSet("test", 0)
-//	set.Bool(flags.UseSpanCacheFlag.Name, true, "enable span map cache")
-//	ctx := cli.NewContext(app, set, nil)
-//	db := testDB.SetupSlasherDB(b, ctx)
-//	defer testDB.TeardownSlasherDB(b, db)
-//	context := context.Background()
-//
-//	slasherServer := &Server{
-//		ctx:       context,
-//		SlasherDB: db,
-//	}
-//	var cb []uint64
-//	for i := uint64(0); i < 100; i++ {
-//		cb = append(cb, i)
-//	}
-//	ia1 := &ethpb.IndexedAttestation{
-//		AttestingIndices: cb,
-//		Signature:        make([]byte, 96),
-//		Data: &ethpb.AttestationData{
-//			CommitteeIndex:  0,
-//			BeaconBlockRoot: make([]byte, 32),
-//			Source:          &ethpb.Checkpoint{Epoch: 2},
-//			Target:          &ethpb.Checkpoint{Epoch: 4},
-//		},
-//	}
-//	b.ResetTimer()
-//	for i := uint64(0); i < uint64(b.N); i++ {
-//		ia1.Data.Target.Epoch = i + 1
-//		ia1.Data.Source.Epoch = i
-//		ia1.Data.Slot = (i + 1) * params.BeaconConfig().SlotsPerEpoch
-//		root := []byte(strconv.Itoa(int(i)))
-//		ia1.Data.BeaconBlockRoot = append(root, ia1.Data.BeaconBlockRoot[len(root):]...)
-//		if _, err := slasherServer.IsSlashableAttestation(context, ia1); err != nil {
-//			b.Errorf("Could not call RPC method: %v", err)
-//		}
-//	}
-//}
-=======
 import (
 	"context"
 	"strconv"
@@ -1436,5 +693,4 @@
 			b.Errorf("Could not call RPC method: %v", err)
 		}
 	}
-}
->>>>>>> a07e604e
+}