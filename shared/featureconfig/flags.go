package featureconfig

import (
	"github.com/urfave/cli"
)

var (
	// GenesisDelayFlag disables the standard genesis delay.
	GenesisDelayFlag = cli.BoolFlag{
		Name:  "genesis-delay",
		Usage: "Wait and process the genesis event at the midnight of the next day rather than 30s after the ETH1 block time of the chainstart triggering deposit",
	}
	// MinimalConfigFlag enables the minimal configuration.
	MinimalConfigFlag = cli.BoolFlag{
		Name:  "minimal-config",
		Usage: "Use minimal config with parameters as defined in the spec.",
	}
	writeSSZStateTransitionsFlag = cli.BoolFlag{
		Name:  "interop-write-ssz-state-transitions",
		Usage: "Write ssz states to disk after attempted state transition",
	}
	// EnableAttestationCacheFlag see https://github.com/prysmaticlabs/prysm/issues/3106.
	EnableAttestationCacheFlag = cli.BoolFlag{
		Name:  "enable-attestation-cache",
		Usage: "Enable unsafe cache mechanism. See https://github.com/prysmaticlabs/prysm/issues/3106",
	}
	// EnableEth1DataVoteCacheFlag see https://github.com/prysmaticlabs/prysm/issues/3106.
	EnableEth1DataVoteCacheFlag = cli.BoolFlag{
		Name:  "enable-eth1-data-vote-cache",
		Usage: "Enable unsafe cache mechanism. See https://github.com/prysmaticlabs/prysm/issues/3106",
	}
	// EnableCustomStateSSZ see https://github.com/prysmaticlabs/prysm/pull/4077.
	EnableCustomStateSSZ = cli.BoolFlag{
		Name:  "enable-custom-state-ssz",
		Usage: "Enable custom hash_tree_root(state) for Prysm. See https://github.com/prysmaticlabs/prysm/issues/4077",
	}
	enableShuffledIndexCache = cli.BoolFlag{
		Name:  "enable-shuffled-index-cache",
		Usage: "Enable unsafe cache mechanism. See https://github.com/prysmaticlabs/prysm/issues/3106",
	}
	// NewCacheFlag enables the node to use the new caching scheme.
	NewCacheFlag = cli.BoolFlag{
		Name:  "new-cache",
		Usage: "Use the new shuffled indices cache for committee. Much improvement than previous caching implementations",
	}
	// SkipBLSVerifyFlag skips BLS signature verification across the runtime for development purposes.
	SkipBLSVerifyFlag = cli.BoolFlag{
		Name:  "skip-bls-verify",
		Usage: "Whether or not to skip BLS verification of signature at runtime, this is unsafe and should only be used for development",
	}
	enableBackupWebhookFlag = cli.BoolFlag{
		Name:  "enable-db-backup-webhook",
		Usage: "Serve HTTP handler to initiate database backups. The handler is served on the monitoring port at path /db/backup.",
	}
	enableBLSPubkeyCacheFlag = cli.BoolFlag{
		Name:  "enable-bls-pubkey-cache",
		Usage: "Enable BLS pubkey cache to improve wall time of PubkeyFromBytes",
	}
	// enableSkipSlotsCache enables the skips slots lru cache to be used in runtime.
	enableSkipSlotsCache = cli.BoolFlag{
		Name:  "enable-skip-slots-cache",
		Usage: "Enables the skip slot cache to be used in the event of skipped slots.",
	}
	kafkaBootstrapServersFlag = cli.StringFlag{
		Name:  "kafka-url",
		Usage: "Stream attestations and blocks to specified kafka servers. This field is used for bootstrap.servers kafka config field.",
	}
	initSyncVerifyEverythingFlag = cli.BoolFlag{
		Name: "initial-sync-verify-all-signatures",
		Usage: "Initial sync to finalized checkpoint with verifying block's signature, RANDAO " +
			"and attestation's aggregated signatures. Without this flag, only the proposer " +
			"signature is verified until the node reaches the end of the finalized chain.",
	}
	initSyncCacheState = cli.BoolFlag{
		Name: "initial-sync-cache-state",
		Usage: "Save state in cache during initial sync. We currently save state in the DB during " +
			"initial sync and disk-IO is one of the biggest bottleneck. This still saves finalized state in DB " +
			"and start syncing from there",
	}
	fastCommitteeAssignmentsFlag = cli.BoolFlag{
		Name:  "fast-assignments",
		Usage: "Use new algorithm for computing committee assignments",
	}
)

// Deprecated flags list.
const deprecatedUsage = "DEPRECATED. DO NOT USE."

var (
	deprecatedNoGenesisDelayFlag = cli.BoolFlag{
		Name:   "no-genesis-delay",
		Usage:  deprecatedUsage,
		Hidden: true,
	}
	deprecatedEnableFinalizedBlockRootIndexFlag = cli.BoolFlag{
		Name:   "enable-finalized-block-root-index",
		Usage:  deprecatedUsage,
		Hidden: true,
	}
	deprecatedOptimizeProcessEpoch = cli.BoolFlag{
		Name:   "optimize-process-epoch",
		Usage:  deprecatedUsage,
		Hidden: true,
	}
	deprecatedPruneFinalizedStatesFlag = cli.BoolFlag{
		Name:   "prune-finalized-states",
		Usage:  deprecatedUsage,
		Hidden: true,
	}
	deprecatedScatterFlag = cli.BoolFlag{
		Name:   "scatter",
		Usage:  deprecatedUsage,
		Hidden: true,
	}
	deprecatedEnableSnappyDBCompressionFlag = cli.BoolFlag{
		Name:   "snappy",
		Usage:  deprecatedUsage,
		Hidden: true,
	}
	deprecatedEnablePruneBoundaryStateFlag = cli.BoolFlag{
		Name:   "prune-states",
		Usage:  deprecatedUsage,
		Hidden: true,
	}
	deprecatedEnableActiveIndicesCacheFlag = cli.BoolFlag{
		Name:   "enable-active-indices-cache",
<<<<<<< HEAD
=======
		Usage:  deprecatedUsage,
		Hidden: true,
	}
	deprecatedEnableActiveCountCacheFlag = cli.BoolFlag{
		Name:   "enable-active-count-cache",
		Usage:  deprecatedUsage,
		Hidden: true,
	}
	deprecatedEnableCommitteeCacheFlag = cli.BoolFlag{
		Name:   "enable-committee-cache",
>>>>>>> 65e3f3e0
		Usage:  deprecatedUsage,
		Hidden: true,
	}
)

var deprecatedFlags = []cli.Flag{
	deprecatedNoGenesisDelayFlag,
	deprecatedEnableFinalizedBlockRootIndexFlag,
	deprecatedScatterFlag,
	deprecatedPruneFinalizedStatesFlag,
	deprecatedOptimizeProcessEpoch,
	deprecatedEnableSnappyDBCompressionFlag,
	deprecatedEnablePruneBoundaryStateFlag,
	deprecatedEnableActiveIndicesCacheFlag,
	deprecatedEnableActiveCountCacheFlag,
	deprecatedEnableCommitteeCacheFlag,
}

// ValidatorFlags contains a list of all the feature flags that apply to the validator client.
var ValidatorFlags = append(deprecatedFlags, []cli.Flag{
	MinimalConfigFlag,
}...)

// BeaconChainFlags contains a list of all the feature flags that apply to the beacon-chain client.
var BeaconChainFlags = append(deprecatedFlags, []cli.Flag{
	GenesisDelayFlag,
	MinimalConfigFlag,
	writeSSZStateTransitionsFlag,
	EnableAttestationCacheFlag,
	EnableEth1DataVoteCacheFlag,
	EnableCustomStateSSZ,
	initSyncVerifyEverythingFlag,
	initSyncCacheState,
	NewCacheFlag,
	SkipBLSVerifyFlag,
	kafkaBootstrapServersFlag,
	enableBackupWebhookFlag,
	enableBLSPubkeyCacheFlag,
	enableShuffledIndexCache,
	enableSkipSlotsCache,
<<<<<<< HEAD
=======
	enableSnappyDBCompressionFlag,
	enablePruneBoundaryStateFlag,
	fastCommitteeAssignmentsFlag,
>>>>>>> 65e3f3e0
}...)<|MERGE_RESOLUTION|>--- conflicted
+++ resolved
@@ -124,8 +124,6 @@
 	}
 	deprecatedEnableActiveIndicesCacheFlag = cli.BoolFlag{
 		Name:   "enable-active-indices-cache",
-<<<<<<< HEAD
-=======
 		Usage:  deprecatedUsage,
 		Hidden: true,
 	}
@@ -136,7 +134,6 @@
 	}
 	deprecatedEnableCommitteeCacheFlag = cli.BoolFlag{
 		Name:   "enable-committee-cache",
->>>>>>> 65e3f3e0
 		Usage:  deprecatedUsage,
 		Hidden: true,
 	}
@@ -177,10 +174,5 @@
 	enableBLSPubkeyCacheFlag,
 	enableShuffledIndexCache,
 	enableSkipSlotsCache,
-<<<<<<< HEAD
-=======
-	enableSnappyDBCompressionFlag,
-	enablePruneBoundaryStateFlag,
 	fastCommitteeAssignmentsFlag,
->>>>>>> 65e3f3e0
 }...)